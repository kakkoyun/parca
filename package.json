{
  "devDependencies": {
<<<<<<< HEAD
    "all-contributors-cli": "^6.20.0",
    "ts-protoc-gen": "^0.15.0"
  },
  "dependencies": {
    "d3-dag": "^0.11.3"
=======
    "all-contributors-cli": "6.20.0",
    "ts-protoc-gen": "0.15.0"
>>>>>>> 12949775
  }
}<|MERGE_RESOLUTION|>--- conflicted
+++ resolved
@@ -1,14 +1,6 @@
 {
   "devDependencies": {
-<<<<<<< HEAD
-    "all-contributors-cli": "^6.20.0",
-    "ts-protoc-gen": "^0.15.0"
-  },
-  "dependencies": {
-    "d3-dag": "^0.11.3"
-=======
     "all-contributors-cli": "6.20.0",
     "ts-protoc-gen": "0.15.0"
->>>>>>> 12949775
   }
 }