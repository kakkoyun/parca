import React, {useEffect, useMemo, useState} from 'react';

import {parseParams} from '@parca/functions';
<<<<<<< HEAD
import {QueryServiceClient, QueryRequest_ReportType} from '@parca/client';
import {
  Button,
  Card,
  SearchNodes,
  useGrpcMetadata,
  useParcaTheme,
  Callgraph,
} from '@parca/components';
import testData from './testdata/link_data.json';
=======
import {QueryServiceClient, Flamegraph, Top} from '@parca/client';
import {Button, Card, SearchNodes, useGrpcMetadata, useParcaTheme} from '@parca/components';
>>>>>>> a0ff34ae

import ProfileShareButton from './components/ProfileShareButton';
import ProfileIcicleGraph from './ProfileIcicleGraph';
import {ProfileSource} from './ProfileSource';
import TopTable from './TopTable';
import useDelayedLoader from './useDelayedLoader';
import {downloadPprof} from './utils';

import './ProfileView.styles.css';

type NavigateFunction = (path: string, queryParams: any) => void;

interface FlamegraphData {
  loading: boolean;
  data?: Flamegraph;
  error?: any;
}

interface TopTableData {
  loading: boolean;
  data?: Top;
  error?: any;
}

type VisualizationType = 'icicle' | 'table' | 'both';

interface ProfileVisState {
  currentView: VisualizationType;
  setCurrentView: (view: VisualizationType) => void;
}

interface ProfileViewProps {
  flamegraphData?: FlamegraphData;
  topTableData?: TopTableData;
  sampleUnit: string;
  profileVisState: ProfileVisState;
  profileSource?: ProfileSource;
  queryClient?: QueryServiceClient;
  navigateTo?: NavigateFunction;
  compare?: boolean;
}

function arrayEquals(a, b): boolean {
  return (
    Array.isArray(a) &&
    Array.isArray(b) &&
    a.length === b.length &&
    a.every((val, index) => val === b[index])
  );
}
export const useProfileVisState = (): ProfileVisState => {
  const router = parseParams(window.location.search);
  const currentViewFromURL = router.currentProfileView as string;
  const [currentView, setCurrentView] = useState<VisualizationType>(
    (currentViewFromURL as VisualizationType) || 'icicle'
  );

  return {currentView, setCurrentView};
};

export const ProfileView = ({
  flamegraphData,
  topTableData,
  sampleUnit,
  profileSource,
  queryClient,
  navigateTo,
  profileVisState,
}: ProfileViewProps): JSX.Element => {
<<<<<<< HEAD
  const router = parseParams(window.location.search);
  // const currentViewFromURL = router.currentProfileView as string;
  const currentViewFromURL = 'callgraph' as string;
=======
>>>>>>> a0ff34ae
  const [curPath, setCurPath] = useState<string[]>([]);
  const {currentView, setCurrentView} = profileVisState;

  const metadata = useGrpcMetadata();
  const {loader} = useParcaTheme();

  useEffect(() => {
    // Reset the current path when the profile source changes
    setCurPath([]);
  }, [profileSource]);

  const isLoading = useMemo(() => {
    if (currentView === 'icicle') {
      return !!flamegraphData?.loading;
    }
    if (currentView === 'table') {
      return !!topTableData?.loading;
    }
    if (currentView === 'both') {
      return !!flamegraphData?.loading || !!topTableData?.loading;
    }
    return false;
  }, [currentView, flamegraphData?.loading, topTableData?.loading]);

  const isLoaderVisible = useDelayedLoader(isLoading);

  if (isLoaderVisible) {
    return <>{loader}</>;
  }

  if (flamegraphData?.error != null) {
    console.error('Error: ', flamegraphData?.error);
    return (
      <div className="p-10 flex justify-center">
        An error occurred: {flamegraphData?.error.message}
      </div>
    );
  }

  const downloadPProf = async (e: React.MouseEvent<HTMLElement>) => {
    e.preventDefault();
    if (!profileSource || !queryClient) {
      return;
    }

    try {
      const blob = await downloadPprof(profileSource.QueryRequest(), queryClient, metadata);
      const link = document.createElement('a');
      link.href = window.URL.createObjectURL(blob);
      link.download = 'profile.pb.gz';
      link.click();
    } catch (error) {
      console.error('Error while querying', error);
    }
  };

  const resetIcicleGraph = () => setCurPath([]);

  const setNewCurPath = (path: string[]) => {
    if (!arrayEquals(curPath, path)) {
      setCurPath(path);
    }
  };

  const switchProfileView = (view: VisualizationType) => {
    if (view == null) {
      return;
    }
    if (navigateTo === undefined) return;

    setCurrentView(view);
    const router = parseParams(window.location.search);

    navigateTo('/', {...router, ...{currentProfileView: view}});
  };

  return (
    <>
      <div className="py-3">
        <Card>
          <Card.Body>
            <div className="flex py-3 w-full">
              <div className="w-2/5 flex space-x-4">
                <div className="flex space-x-1">
                  {profileSource && queryClient ? (
                    <ProfileShareButton
                      queryRequest={profileSource.QueryRequest()}
                      queryClient={queryClient}
                    />
                  ) : null}

                  <Button color="neutral" onClick={downloadPProf}>
                    Download pprof
                  </Button>
                </div>

                <SearchNodes />
              </div>

              <div className="flex ml-auto">
                <div className="mr-3">
                  <Button
                    color="neutral"
                    onClick={resetIcicleGraph}
                    disabled={curPath.length === 0}
                    className="whitespace-nowrap text-ellipsis"
                  >
                    Reset View
                  </Button>
                </div>

                <div className="mr-3">
                  <Button
                    variant={`${currentView === 'callgraph' ? 'primary' : 'neutral'}`}
                    onClick={() => switchProfileView('callgraph')}
                    className="whitespace-nowrap text-ellipsis"
                  >
                    Call Graph
                  </Button>
                </div>

                <Button
                  variant={`${currentView === 'table' ? 'primary' : 'neutral'}`}
                  className="items-center rounded-tr-none rounded-br-none w-auto px-8 whitespace-nowrap text-ellipsis no-outline-on-buttons"
                  onClick={() => switchProfileView('table')}
                >
                  Table
                </Button>

                <Button
                  variant={`${currentView === 'both' ? 'primary' : 'neutral'}`}
                  className="items-center rounded-tl-none rounded-tr-none rounded-bl-none rounded-br-none border-l-0 border-r-0 w-auto px-8 whitespace-nowrap no-outline-on-buttons text-ellipsis"
                  onClick={() => switchProfileView('both')}
                >
                  Both
                </Button>

                <Button
                  variant={`${currentView === 'icicle' ? 'primary' : 'neutral'}`}
                  className="items-center rounded-tl-none rounded-bl-none w-auto px-8 whitespace-nowrap text-ellipsis no-outline-on-buttons"
                  onClick={() => switchProfileView('icicle')}
                >
                  Icicle Graph
                </Button>
              </div>
            </div>

            <div className="flex space-x-4 justify-between">
<<<<<<< HEAD
              {currentView === 'icicle' &&
                response !== null &&
                response.report.oneofKind === 'flamegraph' && (
                  <div className="w-full">
                    <ProfileIcicleGraph
                      curPath={curPath}
                      setNewCurPath={setNewCurPath}
                      graph={response.report.flamegraph}
                      sampleUnit={sampleUnit}
                    />
                  </div>
                )}

              {currentView === 'callgraph' &&
                response !== null &&
                response.report.oneofKind === 'flamegraph' && (
                  <div className="w-full">
                    {/* <Callgraph graph={response.report.flamegraph} sampleUnit={sampleUnit} /> */}
                    <Callgraph graph={testData} />
                  </div>
                )}

              {currentView === 'table' && (
=======
              {currentView === 'icicle' && flamegraphData?.data != null && (
>>>>>>> a0ff34ae
                <div className="w-full">
                  <ProfileIcicleGraph
                    curPath={curPath}
                    setNewCurPath={setNewCurPath}
                    graph={flamegraphData.data}
                    sampleUnit={sampleUnit}
                  />
                </div>
              )}

              {currentView === 'table' && topTableData != null && (
                <div className="w-full">
                  <TopTable data={topTableData.data} sampleUnit={sampleUnit} />
                </div>
              )}

              {currentView === 'both' && (
                <>
                  <div className="w-1/2">
                    <TopTable data={topTableData?.data} sampleUnit={sampleUnit} />
                  </div>

                  <div className="w-1/2">
                    {flamegraphData != null && (
                      <ProfileIcicleGraph
                        curPath={curPath}
                        setNewCurPath={setNewCurPath}
                        graph={flamegraphData.data}
                        sampleUnit={sampleUnit}
                      />
                    )}
                  </div>
                </>
              )}
            </div>
          </Card.Body>
        </Card>
      </div>
    </>
  );
};<|MERGE_RESOLUTION|>--- conflicted
+++ resolved
@@ -1,21 +1,16 @@
 import React, {useEffect, useMemo, useState} from 'react';
 
 import {parseParams} from '@parca/functions';
-<<<<<<< HEAD
-import {QueryServiceClient, QueryRequest_ReportType} from '@parca/client';
+import {QueryServiceClient, Flamegraph, Top, Callgraph} from '@parca/client';
 import {
   Button,
   Card,
   SearchNodes,
   useGrpcMetadata,
   useParcaTheme,
-  Callgraph,
+  Callgraph as CallgraphComponent,
 } from '@parca/components';
 import testData from './testdata/link_data.json';
-=======
-import {QueryServiceClient, Flamegraph, Top} from '@parca/client';
-import {Button, Card, SearchNodes, useGrpcMetadata, useParcaTheme} from '@parca/components';
->>>>>>> a0ff34ae
 
 import ProfileShareButton from './components/ProfileShareButton';
 import ProfileIcicleGraph from './ProfileIcicleGraph';
@@ -40,7 +35,13 @@
   error?: any;
 }
 
-type VisualizationType = 'icicle' | 'table' | 'both';
+interface CallgraphData {
+  loading: boolean;
+  data?: Callgraph;
+  error?: any;
+}
+
+type VisualizationType = 'icicle' | 'table' | 'callgraph' | 'both';
 
 interface ProfileVisState {
   currentView: VisualizationType;
@@ -50,6 +51,7 @@
 interface ProfileViewProps {
   flamegraphData?: FlamegraphData;
   topTableData?: TopTableData;
+  callgraphData?: CallgraphData;
   sampleUnit: string;
   profileVisState: ProfileVisState;
   profileSource?: ProfileSource;
@@ -79,18 +81,13 @@
 export const ProfileView = ({
   flamegraphData,
   topTableData,
+  callgraphData,
   sampleUnit,
   profileSource,
   queryClient,
   navigateTo,
   profileVisState,
 }: ProfileViewProps): JSX.Element => {
-<<<<<<< HEAD
-  const router = parseParams(window.location.search);
-  // const currentViewFromURL = router.currentProfileView as string;
-  const currentViewFromURL = 'callgraph' as string;
-=======
->>>>>>> a0ff34ae
   const [curPath, setCurPath] = useState<string[]>([]);
   const {currentView, setCurrentView} = profileVisState;
 
@@ -106,6 +103,9 @@
     if (currentView === 'icicle') {
       return !!flamegraphData?.loading;
     }
+    if (currentView === 'callgraph') {
+      return !!callgraphData?.loading;
+    }
     if (currentView === 'table') {
       return !!topTableData?.loading;
     }
@@ -113,7 +113,7 @@
       return !!flamegraphData?.loading || !!topTableData?.loading;
     }
     return false;
-  }, [currentView, flamegraphData?.loading, topTableData?.loading]);
+  }, [currentView, callgraphData?.loading, flamegraphData?.loading, topTableData?.loading]);
 
   const isLoaderVisible = useDelayedLoader(isLoading);
 
@@ -239,33 +239,7 @@
             </div>
 
             <div className="flex space-x-4 justify-between">
-<<<<<<< HEAD
-              {currentView === 'icicle' &&
-                response !== null &&
-                response.report.oneofKind === 'flamegraph' && (
-                  <div className="w-full">
-                    <ProfileIcicleGraph
-                      curPath={curPath}
-                      setNewCurPath={setNewCurPath}
-                      graph={response.report.flamegraph}
-                      sampleUnit={sampleUnit}
-                    />
-                  </div>
-                )}
-
-              {currentView === 'callgraph' &&
-                response !== null &&
-                response.report.oneofKind === 'flamegraph' && (
-                  <div className="w-full">
-                    {/* <Callgraph graph={response.report.flamegraph} sampleUnit={sampleUnit} /> */}
-                    <Callgraph graph={testData} />
-                  </div>
-                )}
-
-              {currentView === 'table' && (
-=======
               {currentView === 'icicle' && flamegraphData?.data != null && (
->>>>>>> a0ff34ae
                 <div className="w-full">
                   <ProfileIcicleGraph
                     curPath={curPath}
@@ -273,6 +247,12 @@
                     graph={flamegraphData.data}
                     sampleUnit={sampleUnit}
                   />
+                </div>
+              )}
+
+              {currentView === 'callgraph' && callgraphData?.data != null && (
+                <div className="w-full">
+                  <CallgraphComponent graph={testData} sampleUnit={sampleUnit} />
                 </div>
               )}
 
